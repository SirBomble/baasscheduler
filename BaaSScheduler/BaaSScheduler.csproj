<Project Sdk="Microsoft.NET.Sdk.Web">

  <PropertyGroup>
    <TargetFramework>net8.0</TargetFramework>
    <Nullable>enable</Nullable>
    <ImplicitUsings>enable</ImplicitUsings>
    <!-- Generate a manifest of embedded resources so static files can be served -->
    <GenerateEmbeddedFilesManifest>true</GenerateEmbeddedFilesManifest>
    <UserSecretsId>dotnet-BaaSScheduler-c87029f8-4e42-4bd7-8f1f-d27adc11d8fa</UserSecretsId>
    <!-- Publishing properties are specified at publish time so the project can
         run cross-platform during development -->
  </PropertyGroup>

  <ItemGroup>
    <PackageReference Include="Microsoft.Extensions.Hosting" Version="8.0.1" />
    <PackageReference Include="Microsoft.Extensions.Hosting.WindowsServices" Version="8.0.0" />
    <PackageReference Include="NCrontab" Version="3.3.3" />
  </ItemGroup>

  <!-- Embed web assets so the service can run without external files -->
  <ItemGroup>
<<<<<<< HEAD
    <!-- Preserve file paths in the manifest so the web host can find them -->
    <!-- Embed static files without the wwwroot prefix so they serve from root -->
    <EmbeddedResource Include="wwwroot\**" LogicalName="%(RecursiveDir)%(Filename)%(Extension)" />
=======
    <EmbeddedResource Include="wwwroot\**" />
>>>>>>> e84a340d
    <!-- Prevent static files from being copied to publish directory -->
    <Content Remove="wwwroot\**" />
  </ItemGroup>
</Project><|MERGE_RESOLUTION|>--- conflicted
+++ resolved
@@ -19,13 +19,7 @@
 
   <!-- Embed web assets so the service can run without external files -->
   <ItemGroup>
-<<<<<<< HEAD
-    <!-- Preserve file paths in the manifest so the web host can find them -->
-    <!-- Embed static files without the wwwroot prefix so they serve from root -->
     <EmbeddedResource Include="wwwroot\**" LogicalName="%(RecursiveDir)%(Filename)%(Extension)" />
-=======
-    <EmbeddedResource Include="wwwroot\**" />
->>>>>>> e84a340d
     <!-- Prevent static files from being copied to publish directory -->
     <Content Remove="wwwroot\**" />
   </ItemGroup>
